/**
* Copyright 2021 Comcast Cable Communications Management, LLC
*
* Licensed under the Apache License, Version 2.0 (the "License");
* you may not use this file except in compliance with the License.
* You may obtain a copy of the License at
*
* http://www.apache.org/licenses/LICENSE-2.0
*
* Unless required by applicable law or agreed to in writing, software
* distributed under the License is distributed on an "AS IS" BASIS,
* WITHOUT WARRANTIES OR CONDITIONS OF ANY KIND, either express or implied.
* See the License for the specific language governing permissions and
* limitations under the License.
*
* SPDX-License-Identifier: Apache-2.0
*/
package http

import (
	"bytes"
	"crypto/tls"
	"encoding/base64"
	"encoding/json"
	"fmt"
	"io/ioutil"
	"net"
	"net/http"
	neturl "net/url"
	"strconv"
	"strings"
	"time"

	"github.com/go-akka/configuration"
	"github.com/google/uuid"
	log "github.com/sirupsen/logrus"
	"github.com/rdkcentral/webconfig/common"
	"github.com/rdkcentral/webconfig/util"
)

const (
	defaultConnectTimeout      = 30
	defaultReadTimeout         = 30
	defaultMaxIdleConnsPerHost = 100
	defaultKeepaliveTimeout    = 30
	defaultRetries             = 3
	defaultRetriesInMsecs      = 1000
)

type ErrorResponse struct {
	Message string `json:"message"`
}

type StatusHandlerFunc func([]byte) ([]byte, http.Header, error, bool)

type HttpClient struct {
	*http.Client
	retries              int
	retryInMsecs         int
	statusHandlerFuncMap map[int]StatusHandlerFunc
}

func NewHttpClient(conf *configuration.Config, serviceName string, tlsConfig *tls.Config) *HttpClient {
	confKey := fmt.Sprintf("webconfig.%v.connect_timeout_in_secs", serviceName)
	connectTimeout := int(conf.GetInt32(confKey, defaultConnectTimeout))

	confKey = fmt.Sprintf("webconfig.%v.read_timeout_in_secs", serviceName)
	readTimeout := int(conf.GetInt32(confKey, defaultReadTimeout))

	confKey = fmt.Sprintf("webconfig.%v.max_idle_conns_per_host", serviceName)
	maxIdleConnsPerHost := int(conf.GetInt32(confKey, defaultMaxIdleConnsPerHost))

	confKey = fmt.Sprintf("webconfig.%v.keepalive_timeout_in_secs", serviceName)
	keepaliveTimeout := int(conf.GetInt32(confKey, defaultKeepaliveTimeout))

	confKey = fmt.Sprintf("webconfig.%v.retries", serviceName)
	retries := int(conf.GetInt32(confKey, defaultRetries))

	confKey = fmt.Sprintf("webconfig.%v.retry_in_msecs", serviceName)
	retryInMsecs := int(conf.GetInt32(confKey, defaultRetriesInMsecs))

	return &HttpClient{
		Client: &http.Client{
			Transport: &http.Transport{
				DialContext: (&net.Dialer{
					Timeout:   time.Duration(connectTimeout) * time.Second,
					KeepAlive: time.Duration(keepaliveTimeout) * time.Second,
				}).DialContext,
				MaxIdleConns:          0,
				MaxIdleConnsPerHost:   maxIdleConnsPerHost,
				IdleConnTimeout:       time.Duration(keepaliveTimeout) * time.Second,
				TLSHandshakeTimeout:   10 * time.Second,
				ExpectContinueTimeout: 1 * time.Second,
				TLSClientConfig:       tlsConfig,
			},
			Timeout: time.Duration(readTimeout) * time.Second,
		},
		retries:              retries,
		retryInMsecs:         retryInMsecs,
		statusHandlerFuncMap: map[int]StatusHandlerFunc{},
	}
}

func (c *HttpClient) Do(method string, url string, header http.Header, bbytes []byte, baseFields log.Fields, loggerName string, retry int) ([]byte, http.Header, error, bool) {
	// verify a response is received
	var req *http.Request
	var err error
	switch method {
	case "GET":
		req, err = http.NewRequest(method, url, nil)
	case "POST", "PATCH":
		req, err = http.NewRequest(method, url, bytes.NewReader(bbytes))
	case "DELETE":
		req, err = http.NewRequest(method, url, nil)
	default:
		return nil, nil, common.NewError(fmt.Errorf("method=%v", method)), false
	}

	if err != nil {
		return nil, nil, common.NewError(err), true
	}

	req.Header = header.Clone()
	logHeader := header.Clone()
	auth := logHeader.Get("Authorization")
	if len(auth) > 0 {
		logHeader.Set("Authorization", "****")
	}

	var userAgent string
	if itf, ok := baseFields["user_agent"]; ok {
		if x := itf.(string); len(x) > 0 {
			userAgent = x
		}
	}

	tfields := util.CopyLogFields(baseFields)
	tfields["logger"] = loggerName
	tfields[fmt.Sprintf("%v_method", loggerName)] = method
	tfields[fmt.Sprintf("%v_url", loggerName)] = url
	tfields[fmt.Sprintf("%v_headers", loggerName)] = util.HeaderToMap(logHeader)
	bodyKey := fmt.Sprintf("%v_body", loggerName)

	var longBody, longResponse string
	if bbytes != nil && len(bbytes) > 0 {
		bdict := util.Dict{}
		err = json.Unmarshal(bbytes, &bdict)
		if err != nil {
			bodyKey = fmt.Sprintf("%v_body_text", loggerName)
			x := base64.StdEncoding.EncodeToString(bbytes)
			if len(x) < 1000 {
				tfields[bodyKey] = x
			} else {
				tfields[bodyKey] = "long body len " + strconv.Itoa(len(x))
				longBody = x
			}
		} else {
			tfields[bodyKey] = bdict
		}
	}
	fields := util.CopyLogFields(tfields)

	var startMessage string
	if retry > 0 {
		startMessage = fmt.Sprintf("%v retry=%v starts", loggerName, retry)
	} else {
		startMessage = fmt.Sprintf("%v starts", loggerName)
	}

	if userAgent != "mget" {
		log.WithFields(fields).Info(startMessage)
		if len(longBody) > 0 {
			dfields := util.CopyLogFields(fields)
			dfields[bodyKey] = longBody
			log.WithFields(dfields).Trace(startMessage)
		}
	}

	startTime := time.Now()

	// the core http call
	res, err := c.Client.Do(req)

	tdiff := time.Now().Sub(startTime)
	duration := tdiff.Nanoseconds() / 1000000
	fields[fmt.Sprintf("%v_duration", loggerName)] = duration

	delete(fields, bodyKey)

	var endMessage string
	if retry > 0 {
		endMessage = fmt.Sprintf("%v retry=%v ends", loggerName, retry)
	} else {
		endMessage = fmt.Sprintf("%v ends", loggerName)
	}

	errorKey := fmt.Sprintf("%v_error", loggerName)

	if err != nil {
		fields[errorKey] = err.Error()
		if userAgent != "mget" {
			log.WithFields(fields).Info(endMessage)
		}
<<<<<<< HEAD
		if ue, ok := err.(*neturl.Error); ok {
			if ue.Timeout() {
				rherr := common.RemoteHttpError{
					Message:    ue.Error(),
					StatusCode: http.StatusGatewayTimeout,
				}
				return nil, nil, common.NewError(rherr), true
			}
		}
=======
>>>>>>> 5b65c829
		return nil, nil, common.NewError(err), true
	}
	if res.Body != nil {
		defer res.Body.Close()
	}

	fields[fmt.Sprintf("%v_status", loggerName)] = res.StatusCode
	rbytes, err := ioutil.ReadAll(res.Body)
	if err != nil {
		fields[errorKey] = err.Error()
		if userAgent != "mget" {
			log.WithFields(fields).Info(endMessage)
		}
		return nil, nil, common.NewError(err), false
	}

	rbody := string(rbytes)
	resp := util.Dict{}
	err = json.Unmarshal(rbytes, &resp)
	responseKey := fmt.Sprintf("%v_response_text", loggerName)

	if err != nil {
		if loggerName == "mqtt" && (res.StatusCode == 404 || res.StatusCode == 202) {
			fields[responseKey] = strings.TrimSpace(rbody)
		} else {
			x := base64.StdEncoding.EncodeToString(rbytes)
			if len(x) < 1000 {
				fields[responseKey] = x
			} else {
				fields[responseKey] = "long response len " + strconv.Itoa(len(x))
				longResponse = x
			}
		}
	} else {
		fields[fmt.Sprintf("%v_response", loggerName)] = resp
	}
	if userAgent != "mget" {
		log.WithFields(fields).Info(endMessage)
		if len(longResponse) > 0 {
			dfields := util.CopyLogFields(fields)
			dfields[responseKey] = longResponse
			log.WithFields(dfields).Trace(endMessage)
		}
	}

	// check if there is any customized statusHandler
	if fn := c.StatusHandler(res.StatusCode); fn != nil {
		return fn(rbytes)
	}

	if res.StatusCode >= 400 {
		var errorMessage string
		if len(rbody) > 0 && len(resp) > 0 {
			errorMessage = resp.GetString("message")

			if len(errorMessage) == 0 {
				errorMessage = rbody
			}
		} else {
			errorMessage = http.StatusText(res.StatusCode)
		}
		err := common.RemoteHttpError{
			Message:    errorMessage,
			StatusCode: res.StatusCode,
		}

		switch res.StatusCode {
		case http.StatusForbidden, http.StatusBadRequest, http.StatusNotFound:
			return rbytes, nil, common.NewError(err), false
		}
		return rbytes, nil, common.NewError(err), true
	}
	return rbytes, res.Header, nil, false
}

func (c *HttpClient) DoWithRetries(method string, url string, rHeader http.Header, bbytes []byte, fields log.Fields, loggerName string) ([]byte, http.Header, error) {
	var traceId string
	if itf, ok := fields["trace_id"]; ok {
		traceId = itf.(string)
	}
	if len(traceId) == 0 {
		traceId = uuid.New().String()
	}

	var header http.Header
	if rHeader != nil {
		header = rHeader.Clone()
	} else {
		header = make(http.Header)
	}
	xmoney := fmt.Sprintf("trace-id=%s;parent-id=0;span-id=0;span-name=%s", traceId, loggerName)
	header.Set("X-Moneytrace", xmoney)

	// var res *http.Response
	var respBytes []byte
	var respHeader http.Header
	var err error
	var cont bool

	i := 0
	// i=0 is NOT considered a retry, so it ends at i=c.webpaRetries
	for i = 0; i <= c.retries; i++ {
		cbytes := make([]byte, len(bbytes))
		copy(cbytes, bbytes)
		if i > 0 {
			time.Sleep(time.Duration(c.retryInMsecs) * time.Millisecond)
		}
		respBytes, respHeader, err, cont = c.Do(method, url, header, cbytes, fields, loggerName, i)
		if !cont {
			break
		}
	}

	if err != nil {
		return respBytes, respHeader, common.NewError(err)
	}
	return respBytes, respHeader, nil
}

func (c *HttpClient) SetStatusHandler(status int, fn StatusHandlerFunc) {
	c.statusHandlerFuncMap[status] = fn
}

func (c *HttpClient) StatusHandler(status int) StatusHandlerFunc {
	if fn, ok := c.statusHandlerFuncMap[status]; ok {
		return fn
	}
	return nil
}<|MERGE_RESOLUTION|>--- conflicted
+++ resolved
@@ -14,7 +14,7 @@
 * limitations under the License.
 *
 * SPDX-License-Identifier: Apache-2.0
-*/
+ */
 package http
 
 import (
@@ -33,9 +33,9 @@
 
 	"github.com/go-akka/configuration"
 	"github.com/google/uuid"
-	log "github.com/sirupsen/logrus"
 	"github.com/rdkcentral/webconfig/common"
 	"github.com/rdkcentral/webconfig/util"
+	log "github.com/sirupsen/logrus"
 )
 
 const (
@@ -201,7 +201,6 @@
 		if userAgent != "mget" {
 			log.WithFields(fields).Info(endMessage)
 		}
-<<<<<<< HEAD
 		if ue, ok := err.(*neturl.Error); ok {
 			if ue.Timeout() {
 				rherr := common.RemoteHttpError{
@@ -211,8 +210,6 @@
 				return nil, nil, common.NewError(rherr), true
 			}
 		}
-=======
->>>>>>> 5b65c829
 		return nil, nil, common.NewError(err), true
 	}
 	if res.Body != nil {
